--- conflicted
+++ resolved
@@ -25,16 +25,11 @@
     runs-on: ${{ matrix.os }}
     strategy:
       matrix:
-<<<<<<< HEAD
         python-version: [3.7, 3.8, 3.9, "3.10", "3.11", "3.12", "3.13"]
-        os: [ubuntu-latest, macos-latest]
-=======
-        python-version: [3.7, 3.8, 3.9, "3.10", "3.11", "3.12"]
         os: [ubuntu-latest]
         include:
           - os: macos-latest
             python: 3.12
->>>>>>> 96d63eaf
     steps:
     - uses: actions/checkout@v3
     - name: Set up Python
